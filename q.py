# Copyright 2012 Google Inc.  All Rights Reserved.
#
# Licensed under the Apache License, Version 2.0 (the "License"); you may not
# use this file except in compliance with the License.  You may obtain a copy
# of the License at: http://www.apache.org/licenses/LICENSE-2.0
#
# Unless required by applicable law or agreed to in writing, software distrib-
# uted under the License is distributed on an "AS IS" BASIS, WITHOUT WARRANTIES
# OR CONDITIONS OF ANY KIND, either express or implied.  See the License for
# specific language governing permissions and limitations under the License.

"""Quick and dirty debugging output for tired programmers.

All output goes to /tmp/q, which you can watch with this shell command:

    tail -f /tmp/q

To print the value of foo, insert this into your program:

    import q; q(foo)

Use "q/" to print the value of something in the middle of an expression
while leaving the result unaffected.  In this example, you can print the
value of f(y) without needing to put f(y) in a temporary variable:

    x = q/f(y) + z

To trace a function's arguments and return value, insert this above the def:

    import q
    @q
"""

__author__ = 'Ka-Ping Yee <ping@zesty.ca>'

# WARNING: Horrible abuse of sys.modules, __call__, __div__, _getframe, ast,
# inspect, and more!  q's behaviour changes depending on the text of the source
# code near its call site.  Don't ever do this in real code!

# These are reused below in both Q and Writer.
ESCAPE_SEQUENCES = ['\x1b[0m'] + ['\x1b[3%dm' % i for i in range(1, 7)]

# When we insert Q() into sys.modules, all the globals become None, so we
# have to keep everything we use inside the Q class.
class Q(object):
    __doc__ = __doc__  # from the module's __doc__ above

<<<<<<< HEAD
    import ast, inspect, os, pydoc, sys, random, re, time
=======
    import ast, inspect, pydoc, sys, random, re, time, code
>>>>>>> d34fd745

    # The debugging log will go to this file; temporary files will also have
    # this path as a prefix, followed by a random number.
    OUTPUT_PATH = os.path.join(os.environ.get('TMPDIR', '/tmp'), 'q')

    NORMAL, RED, GREEN, YELLOW, BLUE, MAGENTA, CYAN = ESCAPE_SEQUENCES
    TEXT_REPR = pydoc.TextRepr()

    class FileWriter(object):
        """An object that appends to or overwrites a single file."""

        def __init__(self, path):
            self.path = path
            self.open = file
            # App Engine's dev_appserver patches 'open' to simulate security
            # restrictions in production; we circumvent this to write output.
            if file.__name__ == 'FakeFile':  # dev_appserver's patched 'file'
                self.open = file.__bases__[0]  # the original built-in 'file'

        def write(self, mode, content):
            try:
                f = self.open(self.path, mode)
                f.write(content)
                f.close()
            except IOError:
                pass

    class Writer:
        """Abstract away the output pipe, timestamping, and color support."""

        NORMAL, RED, GREEN, YELLOW, BLUE, MAGENTA, CYAN = ESCAPE_SEQUENCES

        def __init__(self, file_writer, time):
            self.color = True
            self.file_writer = file_writer
            self.gap_seconds = 2
            self.time = time  # the 'time' module (needed because no globals)
            self.start_time = self.time.time()
            self.last_write = 0

        def write(self, chunks):
            """Writes out a list of strings as a single timestamped unit."""
            if not self.color:
                chunks = [x for x in chunks if not x.startswith('\x1b')]
            content = ''.join(chunks)

            now = self.time.time()
            prefix = '%4.1fs ' % ((now - self.start_time) % 100)
            indent = ' ' * len(prefix)
            if self.color:
                prefix = self.YELLOW + prefix + self.NORMAL
            if now - self.last_write >= self.gap_seconds:
                prefix = '\n' + prefix
            self.last_write = now

            output = prefix + content.replace('\n', '\n' + indent)
            self.file_writer.write('a', output + '\n')

    class Stanza:
        """Abstract away indentation and line-wrapping."""

        def __init__(self, indent=0, width=80 - 7):
            self.chunks = [' '*indent]
            self.indent = indent
            self.column = indent
            self.width = width

        def newline(self):
            if len(self.chunks) > 1:
                self.column = self.width

        def add(self, items, sep='', wrap=True):
            """Adds a list of strings that are to be printed on one line."""
            items = map(str, items)
            size = sum([len(x) for x in items if not x.startswith('\x1b')])
            if (wrap and self.column > self.indent and
                self.column + len(sep) + size > self.width):
                self.chunks.append(sep.rstrip() + '\n' + ' '*self.indent)
                self.column = self.indent
            else:
                self.chunks.append(sep)
                self.column += len(sep)
            self.chunks.extend(items)
            self.column += size


    def __init__(self):
        self.writer = self.Writer(self.FileWriter(self.OUTPUT_PATH), self.time)
        self.indent = 0
        # in_prompt tracks whether we're in a debugging prompt.
        # If we show() from <module> in a prompt, it will render as <prompt>
        self.in_prompt = False

    def unindent(self, lines):
        """Removes any indentation that is common to all of the given lines."""
        indent = min(len(self.re.match(r'^ *', line).group()) for line in lines)
        return [line[indent:].rstrip() for line in lines]

    def safe_repr(self, value):
        # TODO: Use colour to distinguish '...' elision from actual '...' chars.
        # TODO: Show a nicer repr for SRE.Match objects.
        # TODO: Show a nicer repr for big multiline strings.
        result = self.TEXT_REPR.repr(value)
        if isinstance(value, basestring) and len(value) > 80:
            # If the string is big, save it to a file for later examination.
            if isinstance(value, unicode):
                value = value.encode('utf-8')
            path = self.OUTPUT_PATH + '%08d.txt' % self.random.randrange(1e8)
            self.FileWriter(path).write('w', value)
            result += ' (file://' + path + ')'
        return result

    def get_call_exprs(self, line):
        """Gets the argument expressions from the source of a function call."""
        line = line.lstrip()
        try:
            tree = self.ast.parse(line)
        except SyntaxError:
            return None
        for node in self.ast.walk(tree):
            if isinstance(node, self.ast.Call):
                offsets = [arg.col_offset for arg in node.args]
                if node.keywords:
                    line = line[:node.keywords[0].value.col_offset]
                    line = self.re.sub(r'\w+\s*=\s*$', '', line)
                else:
                    line = self.re.sub(r'\s*\)\s*$', '', line)
                offsets.append(len(line))
                args = []
                for i in range(len(node.args)):
                    args.append(line[offsets[i]:offsets[i + 1]].rstrip(', '))
                return args

    def show(self, func_name, values, labels=None):
        """Prints out nice representations of the given values."""
        s = self.Stanza(self.indent)
        if func_name == '<module>' and self.in_prompt:
            func_name = '<prompt>'
        s.add([func_name + ': '])
        reprs = map(self.safe_repr, values)
        if labels:
            sep = ''
            for label, repr in zip(labels, reprs):
                s.add([label + '=', self.CYAN, repr, self.NORMAL], sep)
                sep = ', '
        else:
            sep = ''
            for repr in reprs:
                s.add([self.CYAN, repr, self.NORMAL], sep)
                sep = ', '
        self.writer.write(s.chunks)

    def trace(self, func):
        """Decorator to print out a function's arguments and return value."""

        def wrapper(*args, **kwargs):
            # Print out the call to the function with its arguments.
            s = self.Stanza(self.indent)
            s.add([self.GREEN, func.__name__, self.NORMAL, '('])
            s.indent += 4
            sep = ''
            for arg in args:
                s.add([self.CYAN, self.safe_repr(arg), self.NORMAL], sep)
                sep = ', '
            for name, value in sorted(kwargs.items()):
                s.add([name + '=', self.CYAN, self.safe_repr(value),
                       self.NORMAL], sep)
                sep = ', '
            s.add(')', wrap=False)
            self.writer.write(s.chunks)

            # Call the function.
            self.indent += 2
            try:
                result = func(*args, **kwargs)
            except:
                # Display an exception.
                self.indent -= 2
                etype, evalue, etb = self.sys.exc_info()
                info = self.inspect.getframeinfo(etb.tb_next, context=3)
                s = self.Stanza(self.indent)
                s.add([self.RED, '!> ', self.safe_repr(evalue), self.NORMAL])
                s.add(['at ', info.filename, ':', info.lineno], ' ')
                lines = self.unindent(info.code_context)
                firstlineno = info.lineno - info.index
                fmt = '%' + str(len(str(firstlineno + len(lines)))) + 'd'
                for i, line in enumerate(lines):
                    s.newline()
                    s.add([i == info.index and self.MAGENTA or '',
                           fmt % (i + firstlineno),
                           i == info.index and '> ' or ': ', line, self.NORMAL])
                self.writer.write(s.chunks)
                raise

            # Display the return value.
            self.indent -= 2
            s = self.Stanza(self.indent)
            s.add([self.GREEN, '-> ', self.CYAN, self.safe_repr(result),
                   self.NORMAL])
            self.writer.write(s.chunks)
            return result
        return wrapper

    def __call__(self, *args):
        """If invoked as a decorator on a function, adds tracing output to the
        function; otherwise immediately prints out the arguments."""
        info = self.inspect.getframeinfo(self.sys._getframe(1), context=9)

        # info.index is the index of the line containing the end of the call
        # expression, so this gets a few lines up to the end of the expression.
        lines = ['']
        if info.code_context:
            lines = info.code_context[:info.index + 1]

        # If we see "@q" on a single line, behave like a trace decorator.
        if lines[-1].strip().startswith('@') and args:
            return self.trace(args[0])

        # Otherwise, search for the beginning of the call expression; once it
        # parses, use the expressions in the call to label the debugging output.
        for i in range(1, len(lines) + 1):
            labels = self.get_call_exprs(''.join(lines[-i:]).replace('\n', ''))
            if labels:
                break
        self.show(info.function, args, labels)
        return args and args[0]

    def __div__(self, arg):
        """Prints out and returns the argument."""
        info = self.inspect.getframeinfo(self.sys._getframe(1))
        self.show(info.function, [arg])
        return arg

    q = __call__  # backward compatibility with @q.q
    t = trace  # backward compatibility with @q.t
    __name__ = 'Q'  # App Engine's import hook dies if this isn't present

    def d(self, depth=1):
        """Launches an interactive shell at the point where it's called."""
        info = self.inspect.getframeinfo(self.sys._getframe(1))
        s = self.Stanza(self.indent)
        s.add([info.function + ': '])
        s.add([self.MAGENTA, 'Interactive Prompt Opened', self.NORMAL])
        self.writer.write(s.chunks)
        frame = self.sys._getframe(depth)
        env = frame.f_globals.copy()
        env.update(frame.f_locals)
        self.indent += 2
        self.in_prompt = True
        self.code.interact(local=env)
        self.in_prompt = False
        self.indent -= 2
        s = self.Stanza(self.indent)
        s.add([info.function + ': '])
        s.add([self.MAGENTA, 'Interactive Prompt Closed', self.NORMAL])
        self.writer.write(s.chunks)



# Install the Q() object in sys.modules so that "import q" gives a callable q.
import sys
sys.modules['q'] = Q()<|MERGE_RESOLUTION|>--- conflicted
+++ resolved
@@ -45,11 +45,7 @@
 class Q(object):
     __doc__ = __doc__  # from the module's __doc__ above
 
-<<<<<<< HEAD
-    import ast, inspect, os, pydoc, sys, random, re, time
-=======
-    import ast, inspect, pydoc, sys, random, re, time, code
->>>>>>> d34fd745
+    import ast, code, inspect, os, pydoc, sys, random, re, time
 
     # The debugging log will go to this file; temporary files will also have
     # this path as a prefix, followed by a random number.
@@ -308,7 +304,6 @@
         self.writer.write(s.chunks)
 
 
-
 # Install the Q() object in sys.modules so that "import q" gives a callable q.
 import sys
 sys.modules['q'] = Q()